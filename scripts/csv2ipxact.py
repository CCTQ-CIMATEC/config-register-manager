--- conflicted
+++ resolved
@@ -12,247 +12,13 @@
 import argparse
 from pathlib import Path
 
-<<<<<<< HEAD
 sys.path.append(str(Path(__file__).resolve().parent.parent))
 from tools.ipxact_builder import IPXACT2022Generator
 
-=======
-class IPXACT2022Generator:
-    def __init__(self):
-        self.namespaces = {
-            'ipxact': 'http://www.accellera.org/XMLSchema/IPXACT/1685-2022',
-            'xsi': 'http://www.w3.org/2001/XMLSchema-instance'
-        }
-        
-    def create_root_element(self):
-        """Create the root IP-XACT component element"""
-        root = ET.Element('ipxact:component')
-        root.set('xmlns:ipxact', self.namespaces['ipxact'])
-        root.set('xmlns:xsi', self.namespaces['xsi'])
-        root.set('xsi:schemaLocation', 
-                f"{self.namespaces['ipxact']} "
-                "http://www.accellera.org/XMLSchema/IPXACT/1685-2022/index.xsd")
-        
-        # Add vendor, library, name, version
-        vlnv = ET.SubElement(root, 'ipxact:vendor')
-        vlnv.text = "vendor.com"
-        
-        library = ET.SubElement(root, 'ipxact:library')
-        library.text = "components"
-        
-        name = ET.SubElement(root, 'ipxact:name')
-        name.text = "CSR_IP_Map"
-        
-        version = ET.SubElement(root, 'ipxact:version')
-        version.text = "1.0"
-        
-        return root
-    
-    def parse_bit_range(self, bit_str):
-        """Parse bit range string like '[7:0]' or '[4]' and return (msb, lsb)"""
-        if not bit_str or bit_str.strip() == '':
-            return None, None
-            
-        # Remove brackets and whitespace
-        bit_str = bit_str.strip('[]').strip()
-        
-        if ':' in bit_str:
-            # Range like "7:0"
-            parts = bit_str.split(':')
-            msb = int(parts[0].strip())
-            lsb = int(parts[1].strip())
-            return msb, lsb
-        else:
-            # Single bit like "4"
-            bit = int(bit_str.strip())
-            return bit, bit
-    
-    def parse_access_policy(self, access_str):
-        """Convert access policy string to IP-XACT 2022 access type"""
-        access_map = {
-            'RW': 'read-write',
-            'RO': 'read-only',
-            'WO': 'write-only',
-            'R': 'read-only',
-            'W': 'write-only',
-            'RW1C': 'read-writeOnce',
-            'RW1S': 'read-writeOnce'
-        }
-        return access_map.get(access_str.upper(), 'read-write')
-    
-    def parse_reset_value(self, reset_str):
-        """Parse reset value string and convert to integer"""
-        if not reset_str or reset_str.strip() == '':
-            return 0
-            
-        reset_str = reset_str.strip()
-        
-        # Handle Verilog-style hex values like 'h0, 'hFF
-        if reset_str.startswith("'h"):
-            return int(reset_str[2:], 16)
-        elif reset_str.startswith("0x"):
-            return int(reset_str, 16)
-        elif reset_str.startswith("'b"):
-            return int(reset_str[2:], 2)
-        else:
-            try:
-                return int(reset_str, 0)  # Auto-detect base
-            except ValueError:
-                return 0
-    
-    def parse_enum_values(self, enum_str):
-        """Parse enumerated values string like '0:100Hz; 1:500Hz'"""
-        if not enum_str or enum_str.strip() == '':
-            return []
-            
-        enums = []
-        # Split by semicolon or comma
-        parts = re.split(r'[;,]', enum_str)
-        
-        for part in parts:
-            part = part.strip()
-            if ':' in part:
-                value, name = part.split(':', 1)
-                enums.append({
-                    'value': value.strip(),
-                    'name': name.strip()
-                })
-        
-        return enums
-    
-    def create_register_element(self, reg_name, reg_offset, fields_data, bus_size):
-        """Create a register element with its fields"""
-        register = ET.Element('ipxact:register')
-        
-        # Register name
-        name = ET.SubElement(register, 'ipxact:name')
-        name.text = reg_name
-        
-        # Register address offset
-        address_offset = ET.SubElement(register, 'ipxact:addressOffset')
-        address_offset.text = reg_offset
-        
-        # Register size (calculate from fields or default to 32)
-        max_bit = 0
-        for field_data in fields_data:
-            msb, lsb = self.parse_bit_range(field_data.get('bits', ''))
-            if msb is not None:
-                max_bit = max(max_bit, msb)
-        
-        size = ET.SubElement(register, 'ipxact:size')
-        size.text = bus_size  # Default to 32-bit minimum
-        
-        # Add fields
-        for field_data in fields_data:
-            field_elem = self.create_field_element(field_data)
-            if field_elem is not None:
-                register.append(field_elem)
-        
-        return register
-    
-    def create_field_element(self, field_data):
-        """Create a field element from field data using IP-XACT 2022 format"""
-        field_name = field_data.get('field', '').strip()
-        if not field_name:
-            return None
-            
-        field = ET.Element('ipxact:field')
-        
-        # Field name
-        name = ET.SubElement(field, 'ipxact:name')
-        name.text = field_name
-        
-        # Bit range - using bitOffset and bitWidth for IP-XACT 2022
-        msb, lsb = self.parse_bit_range(field_data.get('bits', ''))
-        if msb is not None and lsb is not None:
-            # Calculate bitOffset (LSB) and bitWidth
-            bit_offset = min(msb, lsb)
-            bit_width = abs(msb - lsb) + 1
-            
-            bit_offset_elem = ET.SubElement(field, 'ipxact:bitOffset')
-            bit_offset_elem.text = str(bit_offset)
-            
-            bit_width_elem = ET.SubElement(field, 'ipxact:bitWidth')
-            bit_width_elem.text = str(bit_width)
-        
-        # Access policy
-        access_policy = field_data.get('access_policy', 'RW')
-        access = ET.SubElement(field, 'ipxact:access')
-        access.text = self.parse_access_policy(access_policy)
-        
-        # Reset value
-        reset_value = self.parse_reset_value(field_data.get('reset', '0'))
-        if reset_value != 0:
-            resets = ET.SubElement(field, 'ipxact:resets')
-            reset_elem = ET.SubElement(resets, 'ipxact:reset')
-            reset_type = ET.SubElement(reset_elem, 'ipxact:resetTypeRef')
-            reset_type.text = "HARD"
-            reset_val = ET.SubElement(reset_elem, 'ipxact:value')
-            reset_val.text = f"0x{reset_value:X}"
-        
-        # Description
-        description = field_data.get('description', '').strip()
-        if description:
-            desc = ET.SubElement(field, 'ipxact:description')
-            desc.text = description
-        
-        # Enumerated values
-        enum_values = self.parse_enum_values(field_data.get('enum_values', ''))
-        if enum_values:
-            enums = ET.SubElement(field, 'ipxact:enumeratedValues')
-            for enum_data in enum_values:
-                enum_val = ET.SubElement(enums, 'ipxact:enumeratedValue')
-                enum_name = ET.SubElement(enum_val, 'ipxact:name')
-                enum_name.text = enum_data['name']
-                enum_value = ET.SubElement(enum_val, 'ipxact:value')
-                enum_value.text = enum_data['value']
-        
-        # Volatile
-        volatile = field_data.get('volatile', 'false').lower()
-        if volatile in ['true', '1', 'yes']:
-            vol = ET.SubElement(field, 'ipxact:volatile')
-            vol.text = "true"
-        
-        return field
-    
-    def create_address_block(self, csv_name, registers, base_address, bus_size="32"):
-        """Create an address block for a specific CSV table"""
-        address_block = ET.Element('ipxact:addressBlock')
-        
-        # Address block name
-        block_name = ET.SubElement(address_block, 'ipxact:name')
-        block_name.text = csv_name.replace("RegisterMap_", "", 1)
-        
-        # Base address
-        base_addr = ET.SubElement(address_block, 'ipxact:baseAddress')
-        base_addr.text = base_address
-        
-        # Range
-        max_offset = 0x1000
-        for reg in registers:
-            offset_str = reg.find('ipxact:addressOffset').text
-            offset = int(offset_str, 0)
-            size = int(reg.find('ipxact:size').text)
-            max_offset = max(max_offset, offset + (size // 8))
-        
-        range_elem = ET.SubElement(address_block, 'ipxact:range')
-        range_elem.text = f"0x{max_offset:X}"
-        
-        # Width
-        width = ET.SubElement(address_block, 'ipxact:width')
-        width.text = bus_size
-        
-        # Add registers to address block
-        for register in registers:
-            address_block.append(register)
-        
-        return address_block
->>>>>>> 6693c31f
 
 def read_csv_data(csv_file):
     """Read CSV data and return structured data"""
     registers_data = {}
-<<<<<<< HEAD
 
     # Definition of required columns (expected in the CSV)
     expected_columns = {
@@ -286,14 +52,6 @@
             raise ValueError(f"CSV {csv_file} is missing required columns: {missing}")
         if extra:
             raise ValueError(f"CSV {csv_file} contains unexpected columns: {extra}")
-=======
-    
-    with open(csv_file, 'r', encoding='utf-8') as f:
-        reader = csv.DictReader(f)
-        
-        # Handle case-insensitive headers
-        fieldnames = [name.lower().strip() for name in reader.fieldnames]
->>>>>>> 6693c31f
 
         for row in reader:
             # Convert keys to lowercase for consistency
@@ -309,7 +67,6 @@
                     'offset': row_data.get('offset', '0x0000'),
                     'fields': []
                 }
-<<<<<<< HEAD
 
             # Validation of access_policy
             access_policy = row_data.get('Access_Policy', row_data.get('Access Policy', 'RW')).upper()
@@ -320,10 +77,6 @@
                 )
 
             # Build field
-=======
-            
-            # Add field data
->>>>>>> 6693c31f
             field_data = {
                 'field': row_data.get('field', '').lower(),
                 'bits': row_data.get('bits', ''),
@@ -342,15 +95,6 @@
     """Convert all CSV files to a single IP-XACT XML file"""
     
 
-<<<<<<< HEAD
-=======
-    #resolver isso!!!!!
-    input_path = Path("build/csv")
-    output_path = Path("build/ipxact")
-    csv_files = list(input_path.glob('RegisterMap_*.csv'))
-
-    #pura gambiarra
->>>>>>> 6693c31f
     base_addresses = {}
     with open ("build/csv/table_main.csv", mode="r", newline="", encoding="utf-8") as f:
         reader = csv.DictReader(f)
@@ -414,11 +158,7 @@
             
         except Exception as e:
             print(f"Error processing {csv_file.name}: {e}")
-<<<<<<< HEAD
             raise  # <-- immediate interruption if CSV is invalid
-=======
-            continue
->>>>>>> 6693c31f
     
     # Write the combined XML file
     output_file = output_path / "ipMap.xml"
@@ -448,16 +188,12 @@
 
     args = parser.parse_args()
 
-<<<<<<< HEAD
     try:
         convert_all_csv_to_ipxact(args.bus_size)
     except ValueError as e:
         print("\n❌ Conversion not completed: error during CSV generation.")
         print(e)
 
-=======
-    convert_all_csv_to_ipxact(args.bus_size)
->>>>>>> 6693c31f
 
 if __name__ == "__main__":
     main()