\documentclass{article}
\usepackage{tabularx} % Para tabelas com largura ajustável
\usepackage{array}    % Para definir larguras de coluna
\usepackage{ragged2e} % Para justificação de texto
\usepackage{graphicx} % Required for inserting images
<<<<<<< HEAD
=======
\usepackage{multirow} 
>>>>>>> e7acbb49

\title{teste latex}
\author{gustavosantiago1018 }
\date{August 2025}

\begin{document}

\maketitle

\section{Introduction}


\begin{table}[h]
\centering
\caption{System Address Map}
<<<<<<< HEAD
\label{tab:system_address_map}
\begin{tabular}{|l|l|l|l|l|}
\hline
\textbf{IP} & \textbf{Description} & \textbf{Base Address} & \textbf{ref} \\ \hline
IP\_A & IP\_A description & 0x4000\_0000  & tabela\_IP\_A \\ \hline
IP\_B & IP\_B description & 0x4000\_1000  & tabela\_IP\_B \\ \hline
=======
\label{table:system_address_map}
\begin{tabular}{|l|l|l|l|l|}
\hline
\textbf{IP} & \textbf{Description} & \textbf{Base Address} & \textbf{REF} \\ \hline
IP\_A & IP\_A description & 0x4000\_0000  & \ref{table:IP-A} \\ \hline
IP\_B & IP\_B description & 0x4000\_1000  & \ref{table:IP-B} \\ \hline
>>>>>>> e7acbb49
\end{tabular}
\end{table}

\begin{table}[h]
\centering
<<<<<<< HEAD
\caption{tabela\_IP\_A}
\label{tab:tabela\_IP\_A}
\fontsize{7}{10}\selectfont % tamanho 8pt, espaçamento entre linhas 10pt
\begin{tabular}{|l|l|l|l|l|l|l|l|l|l|}
\hline
\textbf{Register} & \textbf{Offset} & \textbf{Field} & \textbf{Bits} & \textbf{Access\_Policy} & \textbf{Volatile} & \textbf{reset} & \textbf{Description} & \textbf{Enum Values} 
\\ \hline
CTRL    & 0x0000 & PRESCALER & [1:0]  & RW  & false & 'h0  & Controls & 0:100Hz; 1:500Hz       \\ \cline{3-9}
=======
\caption{tabela IP-A}
\label{table:IP-A}
\fontsize{7}{10}\selectfont % tamanho 8pt, espaçamento entre linhas 10pt
\begin{tabular}{|l|l|l|l|l|l|l|l|l|l|}
\hline
\textbf{Register} & \textbf{Offset} & \textbf{Field} & \textbf{Bits} & \textbf{Access\_Policy} & \textbf{Volatile} & \textbf{reset} & \textbf{Description} & \textbf{Enum Values} \\ \hline
\multirow{6}{*}{CTRL} & \multirow{6}{*}{0x0000} & PRESCALER & [1:0]  & RW  & false & 'h0  & Controls & 0:100Hz; 1:500Hz       \\ \cline{3-9}
>>>>>>> e7acbb49
        &        & MODE      & [3:2]  & RW  & false & 'h0  & Select   & 0:Mode\_A; 1:Mode\_B   \\ \cline{3-9}
        &        & MASTER    & [4]    & RW  & true  & 'h0  & Selects  &                        \\ \cline{3-9}
        &        & DORD      & [5]    & RW  & false & 'h0  & Dord d   &                        \\ \cline{3-9}
        &        & ENABLE    & [6]    & RW  & false & 'h0  & Setting  &                        \\ \cline{3-9}  
        &        & CLK2X     & [7]    & RW  & false & 'h0  & When th  &                        \\ \hline  
INTCTRL & 0x0004 & INTLVL    & [1:0]  & RW  & false & 'h0  & These b  & 0:Inter; 1:NoInter     \\ \hline
<<<<<<< HEAD
STATUS  & 0x0008 & WRCOL     & [6]    & RO  & true  & 'h0  &          &                        \\ \cline{3-9}
        &        & IF        & [7]    & RO  & true  & 'h0  &          &                        \\ \hline
DATA    & 0x0012 & WDATA     & [8:0]  & WO  & false & 'h0  &          &                        \\ \cline{3-9}
=======
\multirow{2}{*}{STATUS} & \multirow{2}{*}{0x0008} & WRCOL     & [6]    & RO  & true  & 'h0  &          &                        \\ \cline{3-9}
        &        & IF        & [7]    & RO  & true  & 'h0  &          &                        \\ \hline
\multirow{2}{*}{DATA} & \multirow{2}{*}{0x0012} & WDATA     & [8:0]  & WO  & false & 'h0  &          &                        \\ \cline{3-9}
>>>>>>> e7acbb49
        &        & RDATA     & [16:8] & RW  & true  & 'h0  &          &                        \\ \hline
\end{tabular}
\end{table}

<<<<<<< HEAD
\end{document}
=======
% -----------------------------
% New table for IP-B
% -----------------------------
\begin{table}[h]
\centering
\caption{tabela IP-B}
\label{table:IP-B}
\fontsize{7}{10}\selectfont
\begin{tabular}{|l|l|l|l|l|l|l|l|l|}
\hline
\textbf{Register} & \textbf{Offset} & \textbf{Field} & \textbf{Bits} & \textbf{Access\_Policy} & \textbf{Volatile} & \textbf{reset} & \textbf{Description} & \textbf{Enum Values} \\ \hline
\multirow{4}{*}{CTRL2} & \multirow{4}{*}{0x1000} & MODE2     & [1:0]  & RW  & false & 'h1  & Operation mode      & 0:Idle; 1:Run; 2:Sleep \\ \cline{3-9}
        &        & PRIORITY  & [3:2]  & RW  & false & 'h0  & Priority level      & 0:Low; 1:Med; 2:High    \\ \cline{3-9}
        &        & ENABLE2   & [4]    & RW  & false & 'h0  & Enable block        &                         \\ \cline{3-9}
        &        & RESETN    & [5]    & RW  & true  & 'h1  & Active-low reset    &                         \\ \hline
CFG     & 0x1004 & CLOCKDIV  & [7:0]  & RW  & false & 'h2  & Clock divider       &                         \\ \hline
\multirow{2}{*}{STAT2} & \multirow{2}{*}{0x1008} & ERR       & [0]    & RO  & true  & 'h0  & Error flag          &                         \\ \cline{3-9}
        &        & READY     & [1]    & RO  & true  & 'h1  & Ready status        &                         \\ \hline
\multirow{2}{*}{DATA2} & \multirow{2}{*}{0x1010} & IN      & [15:0] & WO  & false & 'h0  & Input data          &                         \\ \cline{3-9}
        &        & OUT       & [31:16]& RW  & true  & 'h0  & Output data         &                         \\ \hline
\end{tabular}
\end{table}

\end{document}
>>>>>>> e7acbb49
<|MERGE_RESOLUTION|>--- conflicted
+++ resolved
@@ -3,10 +3,7 @@
 \usepackage{array}    % Para definir larguras de coluna
 \usepackage{ragged2e} % Para justificação de texto
 \usepackage{graphicx} % Required for inserting images
-<<<<<<< HEAD
-=======
 \usepackage{multirow} 
->>>>>>> e7acbb49
 
 \title{teste latex}
 \author{gustavosantiago1018 }
@@ -22,36 +19,17 @@
 \begin{table}[h]
 \centering
 \caption{System Address Map}
-<<<<<<< HEAD
-\label{tab:system_address_map}
-\begin{tabular}{|l|l|l|l|l|}
-\hline
-\textbf{IP} & \textbf{Description} & \textbf{Base Address} & \textbf{ref} \\ \hline
-IP\_A & IP\_A description & 0x4000\_0000  & tabela\_IP\_A \\ \hline
-IP\_B & IP\_B description & 0x4000\_1000  & tabela\_IP\_B \\ \hline
-=======
 \label{table:system_address_map}
 \begin{tabular}{|l|l|l|l|l|}
 \hline
 \textbf{IP} & \textbf{Description} & \textbf{Base Address} & \textbf{REF} \\ \hline
 IP\_A & IP\_A description & 0x4000\_0000  & \ref{table:IP-A} \\ \hline
 IP\_B & IP\_B description & 0x4000\_1000  & \ref{table:IP-B} \\ \hline
->>>>>>> e7acbb49
 \end{tabular}
 \end{table}
 
 \begin{table}[h]
 \centering
-<<<<<<< HEAD
-\caption{tabela\_IP\_A}
-\label{tab:tabela\_IP\_A}
-\fontsize{7}{10}\selectfont % tamanho 8pt, espaçamento entre linhas 10pt
-\begin{tabular}{|l|l|l|l|l|l|l|l|l|l|}
-\hline
-\textbf{Register} & \textbf{Offset} & \textbf{Field} & \textbf{Bits} & \textbf{Access\_Policy} & \textbf{Volatile} & \textbf{reset} & \textbf{Description} & \textbf{Enum Values} 
-\\ \hline
-CTRL    & 0x0000 & PRESCALER & [1:0]  & RW  & false & 'h0  & Controls & 0:100Hz; 1:500Hz       \\ \cline{3-9}
-=======
 \caption{tabela IP-A}
 \label{table:IP-A}
 \fontsize{7}{10}\selectfont % tamanho 8pt, espaçamento entre linhas 10pt
@@ -59,29 +37,19 @@
 \hline
 \textbf{Register} & \textbf{Offset} & \textbf{Field} & \textbf{Bits} & \textbf{Access\_Policy} & \textbf{Volatile} & \textbf{reset} & \textbf{Description} & \textbf{Enum Values} \\ \hline
 \multirow{6}{*}{CTRL} & \multirow{6}{*}{0x0000} & PRESCALER & [1:0]  & RW  & false & 'h0  & Controls & 0:100Hz; 1:500Hz       \\ \cline{3-9}
->>>>>>> e7acbb49
         &        & MODE      & [3:2]  & RW  & false & 'h0  & Select   & 0:Mode\_A; 1:Mode\_B   \\ \cline{3-9}
         &        & MASTER    & [4]    & RW  & true  & 'h0  & Selects  &                        \\ \cline{3-9}
         &        & DORD      & [5]    & RW  & false & 'h0  & Dord d   &                        \\ \cline{3-9}
         &        & ENABLE    & [6]    & RW  & false & 'h0  & Setting  &                        \\ \cline{3-9}  
         &        & CLK2X     & [7]    & RW  & false & 'h0  & When th  &                        \\ \hline  
 INTCTRL & 0x0004 & INTLVL    & [1:0]  & RW  & false & 'h0  & These b  & 0:Inter; 1:NoInter     \\ \hline
-<<<<<<< HEAD
-STATUS  & 0x0008 & WRCOL     & [6]    & RO  & true  & 'h0  &          &                        \\ \cline{3-9}
-        &        & IF        & [7]    & RO  & true  & 'h0  &          &                        \\ \hline
-DATA    & 0x0012 & WDATA     & [8:0]  & WO  & false & 'h0  &          &                        \\ \cline{3-9}
-=======
 \multirow{2}{*}{STATUS} & \multirow{2}{*}{0x0008} & WRCOL     & [6]    & RO  & true  & 'h0  &          &                        \\ \cline{3-9}
         &        & IF        & [7]    & RO  & true  & 'h0  &          &                        \\ \hline
 \multirow{2}{*}{DATA} & \multirow{2}{*}{0x0012} & WDATA     & [8:0]  & WO  & false & 'h0  &          &                        \\ \cline{3-9}
->>>>>>> e7acbb49
         &        & RDATA     & [16:8] & RW  & true  & 'h0  &          &                        \\ \hline
 \end{tabular}
 \end{table}
 
-<<<<<<< HEAD
-\end{document}
-=======
 % -----------------------------
 % New table for IP-B
 % -----------------------------
@@ -106,4 +74,3 @@
 \end{table}
 
 \end{document}
->>>>>>> e7acbb49
